--- conflicted
+++ resolved
@@ -32,11 +32,8 @@
 import org.apache.kafka.clients.consumer.OffsetResetStrategy;
 import org.apache.kafka.common.KafkaException;
 import org.apache.kafka.common.TopicPartition;
-<<<<<<< HEAD
 import org.junit.After;
-=======
 import org.junit.Assert;
->>>>>>> c976cee1
 import org.junit.Before;
 import org.junit.Test;
 import org.mockito.ArgumentCaptor;
@@ -47,17 +44,13 @@
 import java.util.Collections;
 import java.util.List;
 import java.util.Map;
-<<<<<<< HEAD
 import java.util.Optional;
+import java.util.concurrent.ArrayBlockingQueue;
 import java.util.concurrent.Executors;
 import java.util.concurrent.ScheduledExecutorService;
 import java.util.concurrent.TimeUnit;
-
-=======
-import java.util.concurrent.ArrayBlockingQueue;
 import java.util.concurrent.atomic.AtomicBoolean;
 import java.util.stream.Collectors;
->>>>>>> c976cee1
 
 /**
  * Unit tests for the {@link KafkaSource} class.
@@ -70,7 +63,7 @@
     private static final String TOPIC = "test_topic";
     private static final int PARTITION = 0;
     private static final Duration POLL_DURATION = Duration.ofSeconds(1);
-    private static final int TIMEOUT = 10000;
+    private static final int TIMEOUT = 5000;
 
     private KafkaSource<String, String> _source;
     private Logger _logger;
@@ -142,7 +135,8 @@
         _source.start();
 
         final ArgumentCaptor<Object> captor = ArgumentCaptor.forClass(Object.class);
-        Mockito.verify(observer, Mockito.timeout(TIMEOUT).times(EXPECTED.size())).notify(Mockito.any(), captor.capture());
+        Mockito.verify(observer, Mockito.timeout(TIMEOUT).times(EXPECTED.size())).notify(Mockito.any(),
+                captor.capture());
         Assert.assertEquals(
                 EXPECTED.stream().sorted().collect(Collectors.toList()),
                 captor.getAllValues().stream().sorted().collect(Collectors.toList())
@@ -180,6 +174,7 @@
                 .setConsumer(createMockConsumer())
                 .setParser(new StringParser())
                 .setPollTime(POLL_DURATION)
+                .setPeriodicMetrics(_periodicMetrics)
                 .setNumWorkerThreads(1),
                 new FillingBlockingQueue(100));
     }
@@ -190,11 +185,8 @@
                 .setConsumer(createMockConsumer())
                 .setParser(new StringParser())
                 .setPollTime(POLL_DURATION)
-<<<<<<< HEAD
                 .setPeriodicMetrics(_periodicMetrics)
-=======
                 .setNumWorkerThreads(numWorkers)
->>>>>>> c976cee1
                 .build();
     }
 
@@ -210,8 +202,8 @@
                 .setName("KafkaSource")
                 .setConsumer(consumer)
                 .setParser(new StringParser())
-                .setPollTime(POLL_DURATION)
-                .setPeriodicMetrics(_periodicMetrics),
+                .setPeriodicMetrics(_periodicMetrics)
+                .setPollTime(POLL_DURATION),
                 _logger);
     }
 
@@ -224,8 +216,8 @@
                 .setName("KafkaSource")
                 .setConsumer(createMockConsumer())
                 .setParser(parser)
-                .setPollTime(POLL_DURATION)
-                .setPeriodicMetrics(_periodicMetrics),
+                .setPeriodicMetrics(_periodicMetrics)
+                .setPollTime(POLL_DURATION),
                 _logger);
     }
 
@@ -257,51 +249,6 @@
      */
     private interface ConsumerSS extends Consumer<String, String> {}
 
-<<<<<<< HEAD
-    private static class LoggingPeriodicMetrics implements PeriodicMetrics, Runnable {
-
-        private long _count = 0L;
-
-        @Override
-        public void run() {
-            System.out.println(_count);
-            _count = 0L;
-        }
-
-        @Override
-        public void registerPolledMetric(final java.util.function.Consumer<PeriodicMetrics> consumer) {
-
-        }
-
-        @Override
-        public void recordCounter(final String name, final long value) {
-            _count += value;
-        }
-
-        @Override
-        public void recordTimer(final String name, final long duration, final Optional<Unit> unit) {
-
-        }
-
-        @Override
-        public void recordGauge(final String name, final double value) {
-
-        }
-
-        @Override
-        public void recordGauge(final String name, final double value, final Optional<Unit> unit) {
-
-        }
-
-        @Override
-        public void recordGauge(final String name, final long value) {
-
-        }
-
-        @Override
-        public void recordGauge(final String name, final long value, final Optional<Unit> unit) {
-
-=======
     private static class FillingBlockingQueue extends ArrayBlockingQueue<String> {
         private AtomicBoolean _enabled = new AtomicBoolean(false);
         private static final long serialVersionUID = 1L;
@@ -321,7 +268,51 @@
                 _enabled.set(true);
             }
             super.put(element);
->>>>>>> c976cee1
+        }
+    }
+
+    private static class LoggingPeriodicMetrics implements PeriodicMetrics, Runnable {
+        private long _count = 0L;
+
+        @Override
+        public void run() {
+            System.out.println(_count);
+            _count = 0L;
+        }
+
+        @Override
+        public void recordCounter(final String name, final long value) {
+            _count += value;
+        }
+
+        @Override
+        public void registerPolledMetric(final java.util.function.Consumer<PeriodicMetrics> consumer) {
+
+        }
+
+        @Override
+        public void recordTimer(final String name, final long duration, final Optional<Unit> unit) {
+
+        }
+
+        @Override
+        public void recordGauge(final String name, final double value) {
+
+        }
+
+        @Override
+        public void recordGauge(final String name, final double value, final Optional<Unit> unit) {
+
+        }
+
+        @Override
+        public void recordGauge(final String name, final long value) {
+
+        }
+
+        @Override
+        public void recordGauge(final String name, final long value, final Optional<Unit> unit) {
+
         }
     }
 }