--- conflicted
+++ resolved
@@ -63,14 +63,11 @@
     private final Logger _logger;
     private final Duration _shutdownAwaitTime;
     private final Duration _backoffTime;
-<<<<<<< HEAD
-    private final PeriodicMetrics _periodicMetrics;
-=======
     private final Integer _numWorkerThreads;
     private final BlockingQueue<V> _buffer;
     private final ParsingWorker _parsingWorker = new ParsingWorker();
     private final Integer _bufferSize;
->>>>>>> c976cee1
+    private final PeriodicMetrics _periodicMetrics;
 
     @Override
     public void start() {
@@ -145,11 +142,9 @@
         _parserExecutor = Executors.newFixedThreadPool(_numWorkerThreads);
         _shutdownAwaitTime = builder._shutdownAwaitTime;
         _backoffTime = builder._backoffTime;
-<<<<<<< HEAD
-        _periodicMetrics = builder._periodicMetrics;
-=======
         _bufferSize = builder._bufferSize;
         _buffer = new ArrayBlockingQueue<>(_bufferSize);
+        _periodicMetrics = builder._periodicMetrics;
     }
 
     // NOTE: Package private for testing
@@ -169,6 +164,7 @@
         _shutdownAwaitTime = builder._shutdownAwaitTime;
         _backoffTime = builder._backoffTime;
         _bufferSize = builder._bufferSize;
+        _periodicMetrics = builder._periodicMetrics;
         _buffer = buffer;
     }
 
@@ -191,6 +187,7 @@
                         return;
                     }
                     KafkaSource.this.notify(record);
+                    _periodicMetrics.recordCounter("num_records", 1);
                 } else {
                     // Queue is empty
                     try {
@@ -206,7 +203,6 @@
         public void stop() {
             _isRunning = false;
         }
->>>>>>> c976cee1
     }
 
     private class LogConsumerListener implements ConsumerListener<V> {
@@ -224,11 +220,6 @@
                         .log();
                 _runnableConsumer.stop();
             }
-<<<<<<< HEAD
-            KafkaSource.this.notify(record);
-            _periodicMetrics.recordCounter("num_records", 1);
-=======
->>>>>>> c976cee1
         }
 
         @Override
@@ -356,7 +347,30 @@
         }
 
         /**
-<<<<<<< HEAD
+         * Sets the number of threads that will parse {@code ConsumerRecord}s from the {@code Consumer}.
+         * Default is 1. Must be greater than or equal to 1.
+         *
+         * @param numWorkerThreads The number of parsing worker threads.
+         * @return This instance of {@link KafkaSource.Builder}.
+         */
+        public Builder<T, V> setNumWorkerThreads(final Integer numWorkerThreads) {
+            _numWorkerThreads = numWorkerThreads;
+            return this;
+        }
+
+        /**
+         * Sets the size of the buffer to hold {@code ConsumerRecord}s from the {@code Consumer} before they are parsed.
+         * Default is 1000. Must be greater than or equal to 1.
+         *
+         * @param bufferSize The size of the buffer.
+         * @return This instance of {@link KafkaSource.Builder}.
+         */
+        public Builder<T, V> setBufferSize(final Integer bufferSize) {
+            _bufferSize = bufferSize;
+            return this;
+        }
+
+        /**
          * Sets {@code PeriodicMetrics} for self instrumentation of {@link KafkaSource}.
          *
          * @param periodicMetrics The {@code PeriodicMetrics} for the {@link KafkaSource}.
@@ -364,28 +378,6 @@
          */
         public Builder<T, V> setPeriodicMetrics(final PeriodicMetrics periodicMetrics) {
             _periodicMetrics = periodicMetrics;
-=======
-         * Sets the number of threads that will parse {@code ConsumerRecord}s from the {@code Consumer}.
-         * Default is 1. Must be greater than or equal to 1.
-         *
-         * @param numWorkerThreads The number of parsing worker threads.
-         * @return This instance of {@link KafkaSource.Builder}.
-         */
-        public Builder<T, V> setNumWorkerThreads(final Integer numWorkerThreads) {
-            _numWorkerThreads = numWorkerThreads;
-            return this;
-        }
-
-        /**
-         * Sets the size of the buffer to hold {@code ConsumerRecord}s from the {@code Consumer} before they are parsed.
-         * Default is 1000. Must be greater than or equal to 1.
-         *
-         * @param bufferSize The size of the buffer.
-         * @return This instance of {@link KafkaSource.Builder}.
-         */
-        public Builder<T, V> setBufferSize(final Integer bufferSize) {
-            _bufferSize = bufferSize;
->>>>>>> c976cee1
             return this;
         }
 
@@ -407,18 +399,15 @@
         @NotNull
         @CheckWith(value = PositiveDuration.class, message = "Backoff time must be positive.")
         private Duration _backoffTime = Duration.ofSeconds(1);
-<<<<<<< HEAD
-        @JacksonInject
-        @NotNull
-        private PeriodicMetrics _periodicMetrics;
-=======
         @NotNull
         @Min(1)
         private Integer _numWorkerThreads = 1;
         @NotNull
         @Min(1)
         private Integer _bufferSize = 1000;
->>>>>>> c976cee1
+        @JacksonInject
+        @NotNull
+        private PeriodicMetrics _periodicMetrics;
 
         private static class PositiveDuration implements CheckWithCheck.SimpleCheck {
             @Override
