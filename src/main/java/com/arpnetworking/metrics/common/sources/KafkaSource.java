--- conflicted
+++ resolved
@@ -66,11 +66,7 @@
     private final Integer _numWorkerThreads;
     private final BlockingQueue<V> _buffer;
     private final ParsingWorker _parsingWorker = new ParsingWorker();
-<<<<<<< HEAD
-    private final Integer _bufferSize;
     private final PeriodicMetrics _periodicMetrics;
-=======
->>>>>>> 2c07421c
 
     @Override
     public void start() {
@@ -132,27 +128,7 @@
 
     // NOTE: Package private for testing
     /* package private */ KafkaSource(final Builder<T, V> builder, final Logger logger) {
-<<<<<<< HEAD
-        super(builder);
-        _logger = logger;
-        _consumer = builder._consumer;
-        _parser = builder._parser;
-        _runnableConsumer = new RunnableConsumerImpl.Builder<V>()
-                .setConsumer(builder._consumer)
-                .setListener(new LogConsumerListener())
-                .setPollTime(builder._pollTime)
-                .build();
-        _numWorkerThreads = builder._numWorkerThreads;
-        _consumerExecutor = Executors.newSingleThreadExecutor(runnable -> new Thread(runnable, "KafkaConsumer"));
-        _parserExecutor = Executors.newFixedThreadPool(_numWorkerThreads);
-        _shutdownAwaitTime = builder._shutdownAwaitTime;
-        _backoffTime = builder._backoffTime;
-        _bufferSize = builder._bufferSize;
-        _buffer = new ArrayBlockingQueue<>(_bufferSize);
-        _periodicMetrics = builder._periodicMetrics;
-=======
         this(builder, logger, new ArrayBlockingQueue<>(builder._bufferSize));
->>>>>>> 2c07421c
     }
 
     // NOTE: Package private for testing
@@ -174,12 +150,8 @@
         _parserExecutor = Executors.newFixedThreadPool(_numWorkerThreads);
         _shutdownAwaitTime = builder._shutdownAwaitTime;
         _backoffTime = builder._backoffTime;
-<<<<<<< HEAD
-        _bufferSize = builder._bufferSize;
         _periodicMetrics = builder._periodicMetrics;
-=======
         _logger = logger;
->>>>>>> 2c07421c
         _buffer = buffer;
     }
 
