/*
 * Copyright 2014 Brandon Arp
 *
 * Licensed under the Apache License, Version 2.0 (the "License");
 * you may not use this file except in compliance with the License.
 * You may obtain a copy of the License at
 *
 *     http://www.apache.org/licenses/LICENSE-2.0
 *
 * Unless required by applicable law or agreed to in writing, software
 * distributed under the License is distributed on an "AS IS" BASIS,
 * WITHOUT WARRANTIES OR CONDITIONS OF ANY KIND, either express or implied.
 * See the License for the specific language governing permissions and
 * limitations under the License.
 */
package com.arpnetworking.tsdcore.sinks;

import com.arpnetworking.logback.annotations.LogValue;
import com.arpnetworking.metrics.aggregation.protocol.Messages;
import com.arpnetworking.metrics.mad.model.AggregatedData;
import com.arpnetworking.steno.LogValueMapFactory;
import com.arpnetworking.steno.Logger;
import com.arpnetworking.steno.LoggerFactory;
import com.arpnetworking.tsdcore.model.AggregationMessage;
import com.arpnetworking.tsdcore.model.PeriodicData;
<<<<<<< HEAD
=======
import com.arpnetworking.tsdcore.model.PeriodicDataToProtoConverter;
>>>>>>> 5c067d33

import java.time.ZonedDateTime;
import java.util.Collection;
import java.util.Map;

/**
 * Publisher to send data to an upstream aggregation server.
 *
 * @author Brandon Arp (brandon dot arp at inscopemetrics dot io)
 */
public final class AggregationServerSink extends VertxSink {

    @Override
    public void recordAggregateData(final PeriodicData periodicData) {
        LOGGER.debug()
                .setMessage("Writing aggregated data")
                .addData("sink", getName())
                .addData("dataSize", periodicData.getData().size())
                .log();

        final PeriodicDataToProtoConverter converter = new PeriodicDataToProtoConverter(periodicData);
        for (final Map.Entry<String, Collection<AggregatedData>> entry : periodicData.getData().asMap().entrySet()) {
            final String metricName = entry.getKey();
            final Collection<AggregatedData> data = entry.getValue();
            if (!data.isEmpty()) {
<<<<<<< HEAD
                final Messages.StatisticSetRecord record = MetricsDataSerializer.serializeMetricData(periodicData, metricName, data);
=======
                final Messages.StatisticSetRecord record = converter.serializeMetricData(metricName, data);
>>>>>>> 5c067d33
                enqueueData(AggregationMessage.create(record).serializeToBuffer());
            }
        }
    }

    @LogValue
    @Override
    public Object toLogValue() {
        return LogValueMapFactory.builder(this)
                .put("super", super.toLogValue())
                .build();
    }

    private void heartbeat() {

        final Messages.HeartbeatRecord message = Messages.HeartbeatRecord.newBuilder()
                .setTimestamp(ZonedDateTime.now().toString())
                .build();
        sendRawData(AggregationMessage.create(message).serializeToBuffer());
        LOGGER.debug()
                .setMessage("Heartbeat sent to aggregation server")
                .addData("sink", getName())
                .log();
    }

    private AggregationServerSink(final Builder builder) {
        super(builder);
        super.getVertx().setPeriodic(HEARTBEAT_INTERVAL_MILLISECONDS, event -> {
            LOGGER.trace()
                    .setMessage("Heartbeat tick")
                    .addData("sink", getName())
                    .log();
            heartbeat();
        });
    }

    private static final int HEARTBEAT_INTERVAL_MILLISECONDS = 15000;
    private static final Logger LOGGER = LoggerFactory.getLogger(AggregationServerSink.class);

    /**
     * Implementation of builder pattern for ${code AggregationServerSink}.
     *
     * @author Ville Koskela (ville dot koskela at inscopemetrics dot io)
     */
    public static final class Builder extends VertxSink.Builder<Builder, AggregationServerSink> {

        /**
         * Public constructor.
         */
        public Builder() {
            super(AggregationServerSink::new);
            setServerPort(DEFAULT_PORT);
        }

        @Override
        protected Builder self() {
            return this;
        }

        private static final int DEFAULT_PORT = 7065;
    }
}<|MERGE_RESOLUTION|>--- conflicted
+++ resolved
@@ -23,10 +23,7 @@
 import com.arpnetworking.steno.LoggerFactory;
 import com.arpnetworking.tsdcore.model.AggregationMessage;
 import com.arpnetworking.tsdcore.model.PeriodicData;
-<<<<<<< HEAD
-=======
 import com.arpnetworking.tsdcore.model.PeriodicDataToProtoConverter;
->>>>>>> 5c067d33
 
 import java.time.ZonedDateTime;
 import java.util.Collection;
@@ -52,11 +49,7 @@
             final String metricName = entry.getKey();
             final Collection<AggregatedData> data = entry.getValue();
             if (!data.isEmpty()) {
-<<<<<<< HEAD
-                final Messages.StatisticSetRecord record = MetricsDataSerializer.serializeMetricData(periodicData, metricName, data);
-=======
                 final Messages.StatisticSetRecord record = converter.serializeMetricData(metricName, data);
->>>>>>> 5c067d33
                 enqueueData(AggregationMessage.create(record).serializeToBuffer());
             }
         }
