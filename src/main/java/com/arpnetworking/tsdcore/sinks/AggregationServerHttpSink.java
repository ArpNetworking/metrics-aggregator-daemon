--- conflicted
+++ resolved
@@ -56,11 +56,7 @@
             final String metricName = entry.getKey();
             final Collection<AggregatedData> data = entry.getValue();
             if (!data.isEmpty()) {
-<<<<<<< HEAD
-                final Messages.StatisticSetRecord record = MetricsDataSerializer.serializeMetricData(periodicData, metricName, data);
-=======
                 final Messages.StatisticSetRecord record = converter.serializeMetricData(metricName, data);
->>>>>>> 5c067d33
                 serializedPeriodicData.add(AggregationMessage.create(record).serializeToByteString().toArray());
             }
         }
